//! Core Tock Kernel
//!
//! The kernel crate implements the core features of Tock as well as shared
//! code that many chips, capsules, and boards use. It also holds the Hardware
//! Interface Layer (HIL) definitions.
//!
//! Most `unsafe` code is in this kernel crate.

#![feature(asm, core_intrinsics, unique, nonzero, ptr_internals)]
#![feature(const_fn, const_cell_new, const_unsafe_cell_new, lang_items)]
#![feature(nonnull_cast)]
#![no_std]

#[macro_use]
pub mod common;

pub mod callback;
pub mod grant;
#[macro_use]
pub mod debug;
pub mod driver;
pub mod hil;
pub mod ipc;
pub mod mem;
pub mod memop;
<<<<<<< HEAD
pub mod returncode;
pub mod component;

// Work around https://github.com/rust-lang-nursery/rustfmt/issues/6
// It's a little sad that we have to skip the whole module, but that's
// better than the unmaintainable pile 'o strings IMO
#[cfg_attr(rustfmt, rustfmt_skip)]
=======
>>>>>>> 8fe64387
pub mod process;
pub mod returncode;

mod sched;

mod platform;
mod syscall;

pub use callback::{AppId, Callback};
pub use common::StaticRef;
pub use driver::Driver;
pub use grant::Grant;
pub use mem::{AppPtr, AppSlice, Private, Shared};
pub use platform::systick::SysTick;
pub use platform::{mpu, systick, Chip, Platform};
pub use platform::{ClockInterface, NoClockControl, NO_CLOCK_CONTROL};
pub use process::{Process, State};
pub use returncode::ReturnCode;

/// Main loop.
pub fn main<P: Platform, C: Chip>(
    platform: &P,
    chip: &mut C,
    processes: &'static mut [Option<&mut process::Process<'static>>],
    ipc: Option<&ipc::IPC>,
) {
    let processes = unsafe {
        process::PROCS = processes;
        &mut process::PROCS
    };

    loop {
        unsafe {
            chip.service_pending_interrupts();

            for (i, p) in processes.iter_mut().enumerate() {
                p.as_mut().map(|process| {
                    sched::do_process(platform, chip, process, AppId::new(i), ipc);
                });
                if chip.has_pending_interrupts() {
                    break;
                }
            }

            chip.atomic(|| {
                if !chip.has_pending_interrupts() && process::processes_blocked() {
                    chip.sleep();
                }
            });
        };
    }
}<|MERGE_RESOLUTION|>--- conflicted
+++ resolved
@@ -23,7 +23,6 @@
 pub mod ipc;
 pub mod mem;
 pub mod memop;
-<<<<<<< HEAD
 pub mod returncode;
 pub mod component;
 
@@ -31,10 +30,6 @@
 // It's a little sad that we have to skip the whole module, but that's
 // better than the unmaintainable pile 'o strings IMO
 #[cfg_attr(rustfmt, rustfmt_skip)]
-=======
->>>>>>> 8fe64387
-pub mod process;
-pub mod returncode;
 
 mod sched;
 
