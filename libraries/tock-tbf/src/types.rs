--- conflicted
+++ resolved
@@ -601,7 +601,6 @@
     }
 }
 
-<<<<<<< HEAD
 impl core::convert::TryFrom<&'static [u8]> for TbfFooterV2Credentials {
     type Error = TbfParseError;
 
@@ -642,10 +641,7 @@
     }
 }
 
-/// The command permissions speified by the TBF header
-=======
 /// The command permissions specified by the TBF header.
->>>>>>> 3db9b359
 ///
 /// Use the `get_command_permissions()` function to retrieve these.
 pub enum CommandPermissions {
