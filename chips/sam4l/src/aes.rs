//! Implementation of the AESA peripheral on the SAM4L
//! Authors: Daniel Giffin  <daniel@beech-grove.net>
//!          Hubert Teo <hubert.teo.hk@gmail.com>
//!          Brad Campbell <bradjc5@gmail.com>
//!
//! Converted to new register abstraction by Philip Levis <pal@cs.stanford.edu>

use core::cell::Cell;
use kernel::common::regs::{ReadOnly, ReadWrite, WriteOnly};
use kernel::common::take_cell::TakeCell;
use kernel::hil;
use kernel::hil::symmetric_encryption::{AES128_BLOCK_SIZE, AES128_KEY_SIZE};
use kernel::returncode::ReturnCode;
use pm;
use scif;

#[allow(dead_code)]
#[derive(Copy, Clone)]
pub enum ConfidentialityMode {
    ECB = 0,
    CBC = 1,
    CFB = 2,
    OFB = 3,
    CTR = 4,
}

/// The registers used to interface with the hardware
#[repr(C)]
struct AesRegisters {
    pub ctrl: ReadWrite<u32, Control::Register>, //   0x00
    pub mode: ReadWrite<u32, Mode::Register>,    //   0x04
    pub databufptr: ReadWrite<u32, DataBuf::Register>, //   0x08
    pub sr: ReadOnly<u32, Status::Register>,     //   0x0c
    pub ier: WriteOnly<u32, Interrupt::Register>, //   0x10
    pub idr: WriteOnly<u32, Interrupt::Register>, //   0x14
    pub imr: ReadOnly<u32, Interrupt::Register>, //   0x18
    _reserved0: [u32; 1],                        //   0x1c
    pub key0: WriteOnly<u32, Key::Register>,     //   0x20
    pub key1: WriteOnly<u32, Key::Register>,     //   0x24
    pub key2: WriteOnly<u32, Key::Register>,     //   0x28
    pub key3: WriteOnly<u32, Key::Register>,     //   0x2c
    pub key4: WriteOnly<u32, Key::Register>,     //   0x30
    pub key5: WriteOnly<u32, Key::Register>,     //   0x34
    pub key6: WriteOnly<u32, Key::Register>,     //   0x38
    pub key7: WriteOnly<u32, Key::Register>,     //   0x3c
    pub initvect0: WriteOnly<u32, InitVector::Register>, //   0x40
    pub initvect1: WriteOnly<u32, InitVector::Register>, //   0x44
    pub initvect2: WriteOnly<u32, InitVector::Register>, //   0x48
    pub initvect3: WriteOnly<u32, InitVector::Register>, //   0x4c
    pub idata: WriteOnly<u32, Data::Register>,   //   0x50
    _reserved1: [u32; 3],                        //          0x54 - 0x5c
    pub odata: ReadOnly<u32, Data::Register>,    //   0x60
    _reserved2: [u32; 3],                        //          0x64 - 0x6c
    pub drngseed: WriteOnly<u32, DrngSeed::Register>, //   0x70
    pub parameter: ReadOnly<u32, Parameter::Register>, //   0x70
    pub version: ReadOnly<u32, Version::Register>, //   0x70
}

register_bitfields![u32,
    Control [
        ENABLE 0,
        DKEYGEN 1,
        NEWMSG 2,
        SWSRT 8
    ],
    Mode [
        CTYPE4  OFFSET(19) NUMBITS(1) [],
        CTYPE3  OFFSET(18) NUMBITS(1) [],
        CTYPE2  OFFSET(17) NUMBITS(1) [],
        CTYPE1  OFFSET(16) NUMBITS(1) [],
        CFBS    OFFSET(8)  NUMBITS(3) [
            Bits128 = 0,
            Bits64  = 1,
            Bits32  = 2,
            Bits16  = 3,
            Bits8   = 4
        ],
        OPMODE  OFFSET(4)  NUMBITS(3) [
            ECB     = 0,
            CBC     = 1,
            CFB     = 2,
            OFB     = 3,
            CTR     = 4
        ],
        DMA     OFFSET(3)  NUMBITS(1) [],
        ENCRYPT OFFSET(0)  NUMBITS(1) []
    ],
    DataBuf [
        ODATAW OFFSET(4)  NUMBITS(2) [],
        IDATAW OFFSET(0)  NUMBITS(2) []
    ],
    Status [
        IBUFRDY 16,
        ODATARDY 0
    ],
    Interrupt [
        IBUFRDY 16,
        ODATARDY 0
    ],
    Key [
        KEY OFFSET(0)  NUMBITS(32) []
    ],
    InitVector [
        VECTOR OFFSET(0)  NUMBITS(32) []
    ],
    Data [
        DATA OFFSET(0)  NUMBITS(32) []
    ],
    DrngSeed [
        SEED OFFSET(0)  NUMBITS(32) []
    ],
    Parameter [
        CTRMEAS OFFSET(8)  NUMBITS(1) [
            Implemented = 0,
            NotImplemented = 1
        ],
        OPMODE  OFFSET(2)  NUMBITS(3) [
            ECB = 0,
            ECB_CBC = 1,
            ECB_CBC_CFB = 2,
            ECB_CBC_CFB_OFB = 3,
            ECB_CBC_CFB_OFB_CTR = 4
        ],
        MAXKEYSIZE OFFSET(0)  NUMBITS(2) [
            Bits128 = 0,
            Bits192 = 1,
            Bits256 = 2
        ]
    ],
    Version [
        VARIANT  OFFSET(16)  NUMBITS(4),
        VERSION  OFFSET(0)   NUMBITS(12)
    ]
];

// Section 7.1 of datasheet
const AES_BASE: *mut AesRegisters = 0x400B0000 as *mut AesRegisters;

pub struct Aes<'a> {
    registers: *mut AesRegisters,

    client: Cell<Option<&'a hil::symmetric_encryption::Client<'a>>>,
    source: TakeCell<'a, [u8]>,
    dest: TakeCell<'a, [u8]>,

    // An index into `source` (or `dest` if that does not exist),
    // marking how much data has been written to the AESA
    write_index: Cell<usize>,

    // An index into `dest`, marking how much data has been read back from the AESA
    read_index: Cell<usize>,

    // The index just after the last byte of `dest` that should receive encrypted output
    stop_index: Cell<usize>,
}

impl<'a> Aes<'a> {
    pub const fn new() -> Aes<'a> {
        Aes {
            registers: AES_BASE,
            client: Cell::new(None),
            source: TakeCell::empty(),
            dest: TakeCell::empty(),
            write_index: Cell::new(0),
            read_index: Cell::new(0),
            stop_index: Cell::new(0),
        }
    }

    fn enable_clock(&self) {
        unsafe {
            pm::enable_clock(pm::Clock::HSB(pm::HSBClock::AESA));
            scif::generic_clock_enable_divided(
                scif::GenericClock::GCLK4,
                scif::ClockSource::CLK_CPU,
                1,
            );
            scif::generic_clock_enable(scif::GenericClock::GCLK4, scif::ClockSource::CLK_CPU);
        }
    }

    fn disable_clock(&self) {
        unsafe {
            scif::generic_clock_disable(scif::GenericClock::GCLK4);
            pm::disable_clock(pm::Clock::HSB(pm::HSBClock::AESA));
        }
    }

    fn enable_interrupts(&self) {
        let regs: &AesRegisters = unsafe { &*self.registers };
        regs.ier
            .write(Interrupt::IBUFRDY.val(1) + Interrupt::ODATARDY.val(1));
    }

    fn disable_interrupts(&self) {
        let regs: &AesRegisters = unsafe { &*self.registers };
        regs.idr
            .write(Interrupt::IBUFRDY.val(1) + Interrupt::ODATARDY.val(1));
    }

    fn disable_input_interrupt(&self) {
        let regs: &AesRegisters = unsafe { &*self.registers };
        // Tell the AESA not to send an interrupt looking for more input
        regs.idr.write(Interrupt::IBUFRDY.val(1));
    }

    fn busy(&self) -> bool {
        let regs: &AesRegisters = unsafe { &*self.registers };
        // Are any interrupts set, meaning an encryption operation
        // is in progress?
        (regs.imr.read(Interrupt::IBUFRDY) | regs.imr.read(Interrupt::ODATARDY)) != 0
    }

    fn set_mode(&self, encrypting: bool, mode: ConfidentialityMode) {
        let regs: &AesRegisters = unsafe { &*self.registers };
        let encrypt = if encrypting { 1 } else { 0 };
        let dma = 0;
        regs.mode.write(
            Mode::ENCRYPT.val(encrypt) + Mode::DMA.val(dma) + Mode::OPMODE.val(mode as u32)
                + Mode::CTYPE4.val(1) + Mode::CTYPE3.val(1) + Mode::CTYPE2.val(1)
                + Mode::CTYPE1.val(1),
        );
    }

    fn input_buffer_ready(&self) -> bool {
        let regs: &AesRegisters = unsafe { &*self.registers };
        regs.sr.read(Status::IBUFRDY) != 0
    }

    fn output_data_ready(&self) -> bool {
        let regs: &AesRegisters = unsafe { &*self.registers };
        regs.sr.read(Status::ODATARDY) != 0
    }

    fn try_set_indices(&self, start_index: usize, stop_index: usize) -> bool {
        stop_index.checked_sub(start_index).map_or(false, |sublen| {
            sublen % AES128_BLOCK_SIZE == 0 && {
                self.source.map_or_else(
                    || {
                        // The destination buffer is also the input
                        if self.dest.map_or(false, |dest| stop_index <= dest.len()) {
                            self.write_index.set(start_index);
                            self.read_index.set(start_index);
                            self.stop_index.set(stop_index);
                            true
                        } else {
                            false
                        }
                    },
                    |source| {
                        if sublen == source.len()
                            && self.dest.map_or(false, |dest| stop_index <= dest.len())
                        {
                            // We will start writing to the AES from the beginning of `source`,
                            // and end at its end
                            self.write_index.set(0);

                            // We will start reading from the AES into `dest` at `start_index`,
                            // and continue until `stop_index`
                            self.read_index.set(start_index);
                            self.stop_index.set(stop_index);
                            true
                        } else {
                            false
                        }
                    },
                )
            }
        })
    }

    // Copy a block from the request buffer to the AESA input register,
    // if there is a block left in the buffer.  Either way, this function
    // returns true if more blocks remain to send.
    fn write_block(&self) -> bool {
        let regs: &AesRegisters = unsafe { &*self.registers };
        self.source.map_or_else(
            || {
                // The source and destination are the same buffer
                self.dest.map_or_else(
                    || {
                        debug!("Called write_block() with no data");
                        false
                    },
                    |dest| {
                        let index = self.write_index.get();
                        let more = index + AES128_BLOCK_SIZE <= self.stop_index.get();
                        if !more {
                            return false;
                        }
                        for i in 0..4 {
                            let mut v = dest[index + (i * 4) + 0] as usize;
                            v |= (dest[index + (i * 4) + 1] as usize) << 8;
                            v |= (dest[index + (i * 4) + 2] as usize) << 16;
                            v |= (dest[index + (i * 4) + 3] as usize) << 24;
                            regs.idata.set(v as u32);
                        }
                        self.write_index.set(index + AES128_BLOCK_SIZE);

                        let more =
                            self.write_index.get() + AES128_BLOCK_SIZE <= self.stop_index.get();
                        more
                    },
                )
            },
            |source| {
                let index = self.write_index.get();

                let more = index + AES128_BLOCK_SIZE <= source.len();
                if !more {
                    return false;
                }

                for i in 0..4 {
                    let mut v = source[index + (i * 4) + 0] as usize;
                    v |= (source[index + (i * 4) + 1] as usize) << 8;
                    v |= (source[index + (i * 4) + 2] as usize) << 16;
                    v |= (source[index + (i * 4) + 3] as usize) << 24;
                    regs.idata.set(v as u32);
                }

                self.write_index.set(index + AES128_BLOCK_SIZE);

                let more = self.write_index.get() + AES128_BLOCK_SIZE <= source.len();
                more
            },
        )
    }

    // Copy a block from the AESA output register back into the request buffer
    // if there is any room left.  Return true if we are still waiting for more
    // blocks after this
    fn read_block(&self) -> bool {
        let regs: &AesRegisters = unsafe { &*self.registers };
        self.dest.map_or_else(
            || {
                debug!("Called read_block() with no data");
                false
            },
            |dest| {
                let index = self.read_index.get();
                let more = index + AES128_BLOCK_SIZE <= self.stop_index.get();
                if !more {
                    return false;
                }

                for i in 0..4 {
                    let v = regs.odata.get();
                    dest[index + (i * 4) + 0] = (v >> 0) as u8;
                    dest[index + (i * 4) + 1] = (v >> 8) as u8;
                    dest[index + (i * 4) + 2] = (v >> 16) as u8;
                    dest[index + (i * 4) + 3] = (v >> 24) as u8;
                }

                self.read_index.set(index + AES128_BLOCK_SIZE);

                let more = self.read_index.get() + AES128_BLOCK_SIZE <= self.stop_index.get();
                more
            },
        )
    }

    /// Handle an interrupt, which will indicate either that the AESA's input
    /// buffer is ready for more data, or that it has completed a block of output
    /// for us to consume
    pub fn handle_interrupt(&self) {
        if !self.busy() {
            // Ignore errant interrupts, in case it's possible for the AES interrupt flag
            // to be set again while we are in this handler.
            return;
        }

        if self.input_buffer_ready() {
            // The AESA says it is ready to receive another block

            if !self.write_block() {
                // We've now written the entirety of the request buffer,
                // so unsubscribe from input interrupts
                self.disable_input_interrupt();
            }
        }

        if self.output_data_ready() {
            // The AESA says it has a completed block to give us

            if !self.read_block() {
                // We've read back all the blocks, so unsubscribe from
                // all interrupts
                self.disable_interrupts();

                // Alert the client of the completion
                if let Some(client) = self.client.get() {
                    client.crypt_done(self.source.take(), self.dest.take().unwrap());
                }
            }
        }
    }
}

impl<'a> hil::symmetric_encryption::AES128<'a> for Aes<'a> {
    fn enable(&self) {
        let regs: &AesRegisters = unsafe { &*self.registers };
        self.enable_clock();
        regs.ctrl.write(Control::ENABLE.val(1));
    }

    fn disable(&self) {
        let regs: &AesRegisters = unsafe { &*self.registers };
        regs.ctrl.set(0);
        self.disable_clock();
    }

    fn set_client(&'a self, client: &'a hil::symmetric_encryption::Client<'a>) {
        self.client.set(Some(client));
    }

    fn set_key(&self, key: &[u8]) -> ReturnCode {
<<<<<<< HEAD
        let regs: &AesRegisters = unsafe { &*self.registers };
        if key.len() != AES128_BLOCK_SIZE {
=======
        if key.len() != AES128_KEY_SIZE {
>>>>>>> e23594ad
            return ReturnCode::EINVAL;
        }

        for i in 0..4 {
            let mut k = key[i * 4 + 0] as usize;
            k |= (key[i * 4 + 1] as usize) << 8;
            k |= (key[i * 4 + 2] as usize) << 16;
            k |= (key[i * 4 + 3] as usize) << 24;
            match i {
                0 => regs.key0.set(k as u32),
                1 => regs.key1.set(k as u32),
                2 => regs.key2.set(k as u32),
                3 => regs.key3.set(k as u32),
                _ => {}
            }
        }

        ReturnCode::SUCCESS
    }

    fn set_iv(&self, iv: &[u8]) -> ReturnCode {
        let regs: &AesRegisters = unsafe { &*self.registers };
        if iv.len() != AES128_BLOCK_SIZE {
            return ReturnCode::EINVAL;
        }

        // Set the initial value from the array.
        for i in 0..4 {
            let mut c = iv[i * 4 + 0] as usize;
            c |= (iv[i * 4 + 1] as usize) << 8;
            c |= (iv[i * 4 + 2] as usize) << 16;
            c |= (iv[i * 4 + 3] as usize) << 24;
            match i {
                0 => regs.initvect0.set(c as u32),
                1 => regs.initvect1.set(c as u32),
                2 => regs.initvect2.set(c as u32),
                3 => regs.initvect3.set(c as u32),
                _ => {}
            }
        }

        ReturnCode::SUCCESS
    }

    fn start_message(&self) {
        if self.busy() {
            return;
        }
        let regs: &AesRegisters = unsafe { &*self.registers };
        regs.ctrl
            .write(Control::NEWMSG.val(1) + Control::ENABLE.val(1));
    }

    fn crypt(
        &'a self,
        source: Option<&'a mut [u8]>,
        dest: &'a mut [u8],
        start_index: usize,
        stop_index: usize,
    ) -> Option<(ReturnCode, Option<&'a mut [u8]>, &'a mut [u8])> {
        if self.busy() {
            Some((ReturnCode::EBUSY, source, dest))
        } else {
            self.source.put(source);
            self.dest.replace(dest);
            if self.try_set_indices(start_index, stop_index) {
                self.enable_interrupts();
                None
            } else {
                Some((
                    ReturnCode::EINVAL,
                    self.source.take(),
                    self.dest.take().unwrap(),
                ))
            }
        }
    }
}

impl<'a> hil::symmetric_encryption::AES128Ctr for Aes<'a> {
    fn set_mode_aes128ctr(&self, encrypting: bool) {
        self.set_mode(encrypting, ConfidentialityMode::CTR);
    }
}

impl<'a> hil::symmetric_encryption::AES128CBC for Aes<'a> {
    fn set_mode_aes128cbc(&self, encrypting: bool) {
        self.set_mode(encrypting, ConfidentialityMode::CBC);
    }
}

pub static mut AES: Aes<'static> = Aes::new();<|MERGE_RESOLUTION|>--- conflicted
+++ resolved
@@ -415,12 +415,8 @@
     }
 
     fn set_key(&self, key: &[u8]) -> ReturnCode {
-<<<<<<< HEAD
-        let regs: &AesRegisters = unsafe { &*self.registers };
-        if key.len() != AES128_BLOCK_SIZE {
-=======
+        let regs: &AesRegisters = unsafe { &*self.registers };
         if key.len() != AES128_KEY_SIZE {
->>>>>>> e23594ad
             return ReturnCode::EINVAL;
         }
 
