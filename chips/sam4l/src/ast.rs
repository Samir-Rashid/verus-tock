--- conflicted
+++ resolved
@@ -311,8 +311,7 @@
     }
 }
 
-<<<<<<< HEAD
-impl time::Time for Ast<'a> {
+impl time::Time for Ast<'_> {
     type Frequency = time::Freq16KHz;
     type Ticks = time::Ticks32;
     
@@ -338,10 +337,6 @@
             Self::Ticks::max_value()
         }
     }
-=======
-impl Time for Ast<'_> {
-    type Frequency = Freq16KHz;
->>>>>>> 313a5e12
 
     fn ticks_from_us(us: u32) -> Self::Ticks {
         let mut val: u64 = Self::Frequency::frequency() as u64 * us as u64;
@@ -379,13 +374,8 @@
     }
 }
 
-<<<<<<< HEAD
-impl time::Alarm<'a> for Ast<'a> {
+impl<'a> time::Alarm<'a> for Ast<'a> {
     fn set_alarm_client(&self, client: &'a dyn time::AlarmClient) {
-=======
-impl<'a> Alarm<'a> for Ast<'a> {
-    fn set_client(&self, client: &'a dyn time::AlarmClient) {
->>>>>>> 313a5e12
         self.callback.set(client);
     }
 
